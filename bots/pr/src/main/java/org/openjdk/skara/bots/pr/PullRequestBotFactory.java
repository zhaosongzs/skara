--- conflicted
+++ resolved
@@ -230,12 +230,8 @@
                 String request = approvalJSON.get("request").asString();
                 String approved = approvalJSON.get("approved").asString();
                 String rejected = approvalJSON.get("rejected").asString();
-<<<<<<< HEAD
-                Approval approval = new Approval(prefix, request, approved, rejected);
-=======
                 String documentLink = approvalJSON.get("documentLink").asString();
                 Approval approval = new Approval(prefix, request, approved, rejected, documentLink);
->>>>>>> bfaf1781
                 if (approvalJSON.contains("branches")) {
                     for (var branch : approvalJSON.get("branches").fields()) {
                         approval.addBranchPrefix(Pattern.compile(branch.name()), branch.value().get("prefix").asString());
