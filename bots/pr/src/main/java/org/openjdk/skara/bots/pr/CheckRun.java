--- conflicted
+++ resolved
@@ -698,7 +698,6 @@
                             var issuePriority = issueTrackerIssue.get().properties().get("priority");
                             if (issuePriority != null) {
                                 progressBody.append(" - P").append(issuePriority.asString());
-<<<<<<< HEAD
                             }
                             if (approvalNeeded()) {
                                 String status = "";
@@ -722,24 +721,6 @@
                                     progressBody.append(" - ").append(status);
                                 }
                             }
-=======
-                            }
-                            if (approvalNeeded()) {
-                                String status = "";
-                                String targetRef = pr.targetRef();
-                                var labels = issueTrackerIssue.get().labelNames();
-                                if (labels.contains(approval.rejectedLabel(targetRef))) {
-                                    status = "Rejected";
-                                } else if (labels.contains(approval.approvedLabel(targetRef))) {
-                                    status = "Approved";
-                                } else if (labels.contains(approval.requestedLabel(targetRef))) {
-                                    status = "Requested";
-                                }
-                                if (!status.isEmpty()) {
-                                    progressBody.append(" - ").append(status);
-                                }
-                            }
->>>>>>> bfaf1781
                             progressBody.append(")");
                         }
                         if (!relaxedEquals(issueTrackerIssue.get().title(), issue.description())) {
@@ -1347,11 +1328,6 @@
                                       integrationBlockers.isEmpty() &&
                                       !statusMessage.contains(TEMPORARY_ISSUE_FAILURE_MARKER);
             }
-<<<<<<< HEAD
-            if (approvalNeeded()) {
-                updateApprovalNeededComment(additionalProgresses);
-            }
-=======
 
             if (approvalNeeded()) {
                 var readyButMaintainerApproval = true;
@@ -1366,7 +1342,6 @@
                 }
             }
 
->>>>>>> bfaf1781
             updateMergeReadyComment(readyForIntegration, commitMessage, rebasePossible);
             if (readyForIntegration && rebasePossible) {
                 newLabels.add("ready");
@@ -1542,36 +1517,6 @@
         return approval != null && approval.needsApproval(pr.targetRef());
     }
 
-<<<<<<< HEAD
-    private void updateApprovalNeededComment(Map<String, Boolean> additionalProgresses) {
-        var existing = findComment(APPROVAL_NEEDED_MARKER);
-        var existingUnapproved = false;
-        for (var entry : additionalProgresses.entrySet()) {
-            if (entry.getKey().endsWith("needs maintainer approval") && !entry.getValue()) {
-                existingUnapproved = true;
-                break;
-            }
-        }
-        StringBuilder messageBuilder = new StringBuilder();
-        if (existingUnapproved) {
-            messageBuilder.append("⚠️  @").append(pr.author().username())
-                    .append(" There are still some issues that have not received maintainer approval.")
-                    .append("\n")
-                    .append("Please follow the instruction here to get maintainer approval: ")
-                    .append("[Requesting push approval for fixes](https://openjdk.org/projects/jdk-updates/approval.html)");
-        } else {
-            messageBuilder.append("@").append(pr.author().username()).append(" All the issues have already got the maintainer approval!");
-        }
-        messageBuilder.append(APPROVAL_NEEDED_MARKER);
-        String message = messageBuilder.toString();
-        if (existing.isPresent()) {
-            if (!existing.get().body().equals(message)) {
-                pr.updateComment(existing.get().id(), message);
-            }
-        } else {
-            pr.addComment(message);
-        }
-=======
     private void postApprovalNeededComment(Map<String, Boolean> additionalProgresses) {
         var existing = findComment(APPROVAL_NEEDED_MARKER);
         if (existing.isPresent()) {
@@ -1581,7 +1526,6 @@
                 " This change is now ready for you to apply for maintainer [approval](" + approval.documentLink() + ")." +
                 APPROVAL_NEEDED_MARKER;
         pr.addComment(message);
->>>>>>> bfaf1781
     }
 
 }