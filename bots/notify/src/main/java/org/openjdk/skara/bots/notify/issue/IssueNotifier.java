--- conflicted
+++ resolved
@@ -87,12 +87,9 @@
     // Lazy loaded
     private CensusInstance census = null;
 
-<<<<<<< HEAD
     private boolean backportCreated = false;
-=======
     // If true, avoid creating a "forward backport" when creating a new backport
     private boolean avoidForwardports;
->>>>>>> d27f01f9
 
     IssueNotifier(IssueProject issueProject, boolean reviewLink, URI reviewIcon, boolean commitLink, URI commitIcon,
                   boolean setFixVersion, LinkedHashMap<Pattern, String> fixVersions, LinkedHashMap<Pattern, List<Pattern>> altFixVersions,
